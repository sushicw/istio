//  Copyright 2018 Istio Authors
//
// Licensed under the Apache License, Version 2.0 (the "License");
// you may not use this file except in compliance with the License.
// You may obtain a copy of the License at
//
//     http://www.apache.org/licenses/LICENSE-2.0
//
// Unless required by applicable law or agreed to in writing, software
// distributed under the License is distributed on an "AS IS" BASIS,
// WITHOUT WARRANTIES OR CONDITIONS OF ANY KIND, either express or implied.
// See the License for the specific language governing permissions and
// limitations under the License.

package pilot

import (
	"strconv"
	"time"

	"istio.io/pkg/env"
	"istio.io/pkg/log"
)

var (
	// CertDir is the default location for mTLS certificates used by pilot.
	// Defaults to /etc/certs, matching k8s template. Can be used if you run pilot
	// as a regular user on a VM or test environment.
	CertDir = env.RegisterStringVar("PILOT_CERT_DIR", "", "").Get()

	// MaxConcurrentStreams indicates pilot max grpc concurrent streams.
	// Default is 100000.
	MaxConcurrentStreams = env.RegisterIntVar("ISTIO_GPRC_MAXSTREAMS", 100000, "").Get()

	// TraceSampling sets mesh-wide trace sampling
	// percentage, should be 0.0 - 100.0 Precision to 0.01
	// Default is 100%, not recommended for production use.
	TraceSampling = env.RegisterFloatVar("PILOT_TRACE_SAMPLING", 100.0, "").Get()

	// PushThrottle limits the qps of the actual push. Default is 10 pushes per second.
	// On larger machines you can increase this to get faster push.
	PushThrottle = env.RegisterIntVar("PILOT_PUSH_THROTTLE", 10, "").Get()

	// PushBurst limits the burst of the actual push. Default is 100.
	PushBurst = env.RegisterIntVar("PILOT_PUSH_BURST", 100, "").Get()

	// DebugConfigs controls saving snapshots of configs for /debug/adsz.
	// Defaults to false, can be enabled with PILOT_DEBUG_ADSZ_CONFIG=1
	// For larger clusters it can increase memory use and GC - useful for small tests.
	DebugConfigs = env.RegisterBoolVar("PILOT_DEBUG_ADSZ_CONFIG", false, "").Get()

	// RefreshDuration is the duration of periodic refresh, in case events or cache invalidation fail.
	// Example: "300ms", "10s" or "2h45m".
	// Default is 0 (disabled).
	RefreshDuration = env.RegisterDurationVar("V2_REFRESH", 0, "").Get()

	// DebounceAfter is the delay added to events to wait
	// after a registry/config event for debouncing.
	// This will delay the push by at least this interval, plus
	// the time getting subsequent events. If no change is
	// detected the push will happen, otherwise we'll keep
	// delaying until things settle.
	// Default is 100ms, Example: "300ms", "10s" or "2h45m".
	DebounceAfter = env.RegisterDurationVar("PILOT_DEBOUNCE_AFTER", 100*time.Millisecond, "").Get()

	// DebounceMax is the maximum time to wait for events
	// while debouncing. Defaults to 10 seconds. If events keep
	// showing up with no break for this time, we'll trigger a push.
	// Default is 10s, Example: "300ms", "10s" or "2h45m".
	DebounceMax = env.RegisterDurationVar("PILOT_DEBOUNCE_MAX", 10*time.Second, "").Get()

	// DisableEDSIsolation provides an option to disable the feature
	// of EDS isolation which is enabled by default from Istio 1.1 and
	// go back to the legacy behavior of previous releases.
	// If not set, Pilot will return the endpoints for a proxy in an isolated namespace.
	// Set the environment variable to any value to disable.
	DisableEDSIsolation = env.RegisterStringVar("PILOT_DISABLE_EDS_ISOLATION", "", "").Get()

	// BaseDir is the base directory for locating configs.
	// File based certificates are located under $BaseDir/etc/certs/. If not set, the original 1.0 locations will
	// be used, "/"
	BaseDir = "BASE"

	// HTTP10 enables the use of HTTP10 in the outbound HTTP listeners, to support legacy applications.
	// Will add "accept_http_10" to http outbound listeners. Can also be set only for specific sidecars via meta.
	//
	// Alpha in 1.1, may become the default or be turned into a Sidecar API or mesh setting. Only applies to namespaces
	// where Sidecar is enabled.
	HTTP10 = env.RegisterBoolVar("PILOT_HTTP10", false, "").Get()

	// TerminationDrainDuration is the amount of time allowed for connections to complete on pilot-agent shutdown.
	// On receiving SIGTERM or SIGINT, pilot-agent tells the active Envoy to start draining,
	// preventing any new connections and allowing existing connections to complete. It then
	// sleeps for the TerminationDrainDuration and then kills any remaining active Envoy processes.
	terminationDrainDurationVar = env.RegisterStringVar("TERMINATION_DRAIN_DURATION_SECONDS", "", "")
	TerminationDrainDuration    = func() time.Duration {
		defaultDuration := time.Second * 5
		if terminationDrainDurationVar.Get() == "" {
			return defaultDuration
		}
		duration, err := strconv.Atoi(terminationDrainDurationVar.Get())
		if err != nil {
			log.Warnf("unable to parse env var %v, using default of %v.", terminationDrainDurationVar.Get(), defaultDuration)
			return defaultDuration
		}
		return time.Second * time.Duration(duration)
	}

	// EnableLocalityLoadBalancing provides an option to enable the LocalityLoadBalancerSetting feature
	// as well as prioritizing the sending of traffic to a local locality. Set the environment variable to any value to enable.
	// This is an experimental feature.
	enableLocalityLoadBalancingVar = env.RegisterStringVar("PILOT_ENABLE_LOCALITY_LOAD_BALANCING", "", "")
	EnableLocalityLoadBalancing    = func() bool {
		return len(enableLocalityLoadBalancingVar.Get()) != 0
	}

	// EnableWaitCacheSync provides an option to specify whether it should wait
	// for cache sync before Pilot bootstrap. Set env PILOT_ENABLE_WAIT_CACHE_SYNC = 0 to disable it.
	EnableWaitCacheSync = env.RegisterStringVar("PILOT_ENABLE_WAIT_CACHE_SYNC", "", "").Get() != "0"

<<<<<<< HEAD
	enableFallthroughRouteVar = env.RegisterBoolVar(
		"PILOT_ENABLE_FALLTHROUGH_ROUTE",
		false,
		"EnableFallthroughRoute provides an option to add a final wildcard match for routes. "+
			"When ALLOW_ANY traffic policy is used, a Passthrough cluster is used. "+
			"When REGISTRY_ONLY traffic policy is used, a 502 error is returned.",
	)
	EnableFallthroughRoute = enableFallthroughRouteVar.Get
=======
	// EnableFallthroughRoute provides an option to add a final wildcard match for routes.
	// When ALLOW_ANY traffic policy is used, a Passthrough cluster is used.
	// When REGISTRY_ONLY traffic policy is used, a 502 error is returned.
	EnableFallthroughRoute = func() bool {
		val, set := os.LookupEnv("PILOT_ENABLE_FALLTHROUGH_ROUTE")
		return val == "1" || !set
	}
>>>>>>> 04850e14

	// DisablePartialRouteResponse provides an option to disable a partial route response. This
	// will cause Pilot to send an error if any routes are invalid. The default behavior (without
	// this flag) is to just skip the invalid route.
	DisablePartialRouteResponse = os.Getenv("PILOT_DISABLE_PARTIAL_ROUTE_RESPONSE") == "1"

	// DisableXDSMarshalingToAny provides an option to disable the "xDS marshaling to Any" feature ("on" by default).
	disableXDSMarshalingToAnyVar = env.RegisterStringVar("PILOT_DISABLE_XDS_MARSHALING_TO_ANY", "", "")
	DisableXDSMarshalingToAny    = func() bool {
		return disableXDSMarshalingToAnyVar.Get() == "1"
	}
)

var (
	// TODO: define all other default ports here, add docs

	// DefaultPortHTTPProxy is used as for HTTP PROXY mode. Can be overridden by ProxyHttpPort in mesh config.
	DefaultPortHTTPProxy = 15002
)<|MERGE_RESOLUTION|>--- conflicted
+++ resolved
@@ -15,6 +15,7 @@
 package pilot
 
 import (
+	"os"
 	"strconv"
 	"time"
 
@@ -118,24 +119,14 @@
 	// for cache sync before Pilot bootstrap. Set env PILOT_ENABLE_WAIT_CACHE_SYNC = 0 to disable it.
 	EnableWaitCacheSync = env.RegisterStringVar("PILOT_ENABLE_WAIT_CACHE_SYNC", "", "").Get() != "0"
 
-<<<<<<< HEAD
 	enableFallthroughRouteVar = env.RegisterBoolVar(
 		"PILOT_ENABLE_FALLTHROUGH_ROUTE",
-		false,
+		true,
 		"EnableFallthroughRoute provides an option to add a final wildcard match for routes. "+
 			"When ALLOW_ANY traffic policy is used, a Passthrough cluster is used. "+
 			"When REGISTRY_ONLY traffic policy is used, a 502 error is returned.",
 	)
 	EnableFallthroughRoute = enableFallthroughRouteVar.Get
-=======
-	// EnableFallthroughRoute provides an option to add a final wildcard match for routes.
-	// When ALLOW_ANY traffic policy is used, a Passthrough cluster is used.
-	// When REGISTRY_ONLY traffic policy is used, a 502 error is returned.
-	EnableFallthroughRoute = func() bool {
-		val, set := os.LookupEnv("PILOT_ENABLE_FALLTHROUGH_ROUTE")
-		return val == "1" || !set
-	}
->>>>>>> 04850e14
 
 	// DisablePartialRouteResponse provides an option to disable a partial route response. This
 	// will cause Pilot to send an error if any routes are invalid. The default behavior (without
